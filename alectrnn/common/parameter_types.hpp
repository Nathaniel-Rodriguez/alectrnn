/*
 * Hold enumerated types for different kinds of parameters. When parameter
 * configuration are returned from the NervousSystem they are returned
 * as an integer array of types coded according the Enum below. Whenever a new
 * integrator/activator is added, if it introduces new types they should be
 * appended below.
 */

#ifndef NN_PARAMETER_TYPES_H_
#define NN_PARAMETER_TYPES_H_

namespace nervous_system {

enum PARAMETER_TYPE {
  BIAS, // CTRNN activator - or input bias
  RTAUS, // CTRNN activator
  WEIGHT, // ALL2ALL, CONV3D, RECURRENT integrators
  RANGE, // difference between reset value and threshold for IF models
  REFRACTORY, // refractory period for IF models
<<<<<<< HEAD
  RESISTANCE // resistance for IF models
  GAIN,
  DECAY
=======
  RESISTANCE, // resistance for IF models
  GAIN // input bias
>>>>>>> 876d444d
};

} // End nervous_system namespace

#endif /* NN_PARAMETER_TYPES_H_ */<|MERGE_RESOLUTION|>--- conflicted
+++ resolved
@@ -17,14 +17,9 @@
   WEIGHT, // ALL2ALL, CONV3D, RECURRENT integrators
   RANGE, // difference between reset value and threshold for IF models
   REFRACTORY, // refractory period for IF models
-<<<<<<< HEAD
-  RESISTANCE // resistance for IF models
+  RESISTANCE, // resistance for IF models
   GAIN,
   DECAY
-=======
-  RESISTANCE, // resistance for IF models
-  GAIN // input bias
->>>>>>> 876d444d
 };
 
 } // End nervous_system namespace
